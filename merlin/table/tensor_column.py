#
# Copyright (c) 2023, NVIDIA CORPORATION.
#
# Licensed under the Apache License, Version 2.0 (the "License");
# you may not use this file except in compliance with the License.
# You may obtain a copy of the License at
#
#     http://www.apache.org/licenses/LICENSE-2.0
#
# Unless required by applicable law or agreed to in writing, software
# distributed under the License is distributed on an "AS IS" BASIS,
# WITHOUT WARRANTIES OR CONDITIONS OF ANY KIND, either express or implied.
# See the License for the specific language governing permissions and
# limitations under the License.
#
import functools
import itertools
import operator
from dataclasses import dataclass
from enum import Enum
from typing import Any, List, Type

import merlin.dtypes as md
from merlin.dispatch.lazy import lazy_singledispatch
from merlin.dtypes import DType, Shape


class Device(Enum):
    CPU = 0
    GPU = 1


@lazy_singledispatch
def create_tensor_column(values, *args, offsets=None, **kwargs):
    """
    Create the appropriate TensorColumn subclass from the type of the supplied values and offsets
    """
    raise NotImplementedError


class TensorColumn:
    """
    A simple wrapper around an array of values and an optional array of offsets

    Should always contain arrays or tensors, not dataframe series
    """

    @classmethod
    def array_type(cls) -> Type:
        """
        The type of the arrays backing this column
        """
        raise NotImplementedError

    @classmethod
    def supported_devices(cls) -> List[Device]:
        """
        List of device types supported by this column type
        """
        raise NotImplementedError

    def __new__(cls, values, *args, offsets=None, **kwargs):
        if cls == TensorColumn:
            return create_tensor_column(values, *args, offsets=offsets, **kwargs)
        else:
            return object.__new__(cls)

<<<<<<< HEAD
    def __init__(self, values: Any, offsets: Any = None, dtype=None, _ref=None, _device=None):
        values, offsets = self._convert_nested_lists(values, offsets)
        if _ref and _ref.values.shape != values.shape:
            values = self._reshape_values(values, _ref.values.shape)
        self._validate_values_offsets(values, offsets)
=======
    def __init__(
        self, values: Any, offsets: Any = None, dtype=None, _ref=None, _device=None, _unsafe=False
    ):
        if not _unsafe:
            self._validate_values_offsets(values, offsets)
>>>>>>> c8903ea1

        self._values = values
        self._offsets = offsets
        self._dtype = dtype or values.dtype
        self._ref = _ref
        self._device = _device
        self._shape = None

    def cpu(self):
        """
        Move this column's data to host (i.e. CPU) memory

        Should be overridden by TensorColumn sub-classes with an appropriate implementation
        for their individual frameworks.

        Raises
        ------
        NotImplementedError
            If a sub-class doesn't provide an implementation
        """
        raise NotImplementedError

    def gpu(self):
        """
        Move this column's data to device (i.e. GPU) memory

        Should be overridden by TensorColumn sub-classes with an appropriate implementation
        for their individual frameworks.

        Raises
        ------
        NotImplementedError
            If a sub-class doesn't provide an implementation
        """
        raise NotImplementedError

    @property
    def shape(self) -> Shape:
        if not self._shape:
            self._shape = self._construct_shape(self.values, self.offsets)
        return self._shape

    @property
    def is_list(self) -> Shape:
        return self.shape.is_list

    @property
    def is_ragged(self) -> Shape:
        return self.shape.is_ragged

    @property
    def is_fixed(self):
        return self.shape.is_fixed

    @property
    def device(self) -> Device:
        return self._device

    @property
    def values(self):
        return self._values

    @property
    def offsets(self):
        return self._offsets

    @property
    def dtype(self):
        if not isinstance(self._dtype, DType):
            self._dtype = md.dtype(self._dtype).with_shape(self.shape)
        return self._dtype

    @property
    def _flatten_values(self):
        raise NotImplementedError

    def _reshape_values(self, values, shape):
        raise NotImplementedError

    def __len__(self):
        if self.offsets is not None:
            return len(self.offsets) - 1
        else:
            return len(self.values)

    def __getitem__(self, index):
        # get correct indexes if offsets exists
        if self._offsets is None:
            index = len(self._values) + index if index < 0 else index
            return self._values[index]

        # There should be a better way to get negative indexing to work
        index = len(self._offsets) - 1 + index if index < 0 else index
        start = self._offsets[index]
        end = self._offsets[index + 1]
        return self._values[start:end]

    def __eq__(self, other):
        if not isinstance(other, type(self)):
            return False
        return (
            _arrays_eq(self._values, other._values)
            and _arrays_eq(self._offsets, other._offsets)
            and self.dtype == other.dtype
            and self.device == other.device
        )

    def _construct_shape(self, values, offsets):
        if offsets is not None:
            num_rows = len(offsets) - 1
            row_lengths = offsets[1:] - offsets[:-1]
            num_cols = int(row_lengths[0]) if all(row_lengths == row_lengths[0]) else None
            shape = [num_rows, num_cols]
            if len(values.shape) > 1:
                embedding_shape = values.shape[1:]
                shape.extend(embedding_shape)
            shape = Shape(tuple(shape))
        else:
            shape = Shape(values.shape)
        return shape

    def _convert_nested_lists(self, values, offsets):
        if not isinstance(values, list):
            return values, offsets

        if offsets is not None:
            raise ValueError(
                "Providing nested values is not supported with offsets. "
                "Either provide flattened values with offsets, or nested "
                "values without offsets."
            )

        flat_values = functools.reduce(operator.iconcat, values, [])
        flat_offsets = list(itertools.accumulate([0] + [len(val) for val in values]))

        constructor = self.__class__.array_constructor()
        return constructor(flat_values), constructor(flat_offsets)

    def _validate_values_offsets(self, values, offsets):
        self._raise_type_error("values", values)

        if offsets is not None:
            self._raise_type_error("offsets", offsets)

            # The offsets have to be in increasing order
            # None of the offsets should be greater than the length of the values
            # The last offset should be the length of the values

            if len(values) != offsets[-1]:
                raise ValueError("The last offset must match the length of the values.")

            if any(offsets[1:] - offsets[:-1] < 0):
                raise ValueError("Offsets must be in increasing order")

    def _raise_type_error(self, field_name, array):
        expected_type = self.__class__.array_type()
        if not isinstance(  # pylint:disable=isinstance-second-argument-not-valid-type
            array, expected_type
        ):
            raise TypeError(
                f"{self.__class__} expected arrays of type {expected_type}, "
                f"but received {field_name} of type {type(array)}"
            )


@dataclass(frozen=True)
class _TransferColumn:
    values: Any
    offsets: Any
    ref: TensorColumn


@dataclass(frozen=True)
class _DlpackColumn(_TransferColumn):
    pass


def _arrays_eq(array1, array2):
    if array1 is None and array2 is None:
        return True

    if array1 is None or array2 is None:
        return False

    return len(array1) == len(array2) and all(array1 == array2)<|MERGE_RESOLUTION|>--- conflicted
+++ resolved
@@ -65,19 +65,15 @@
         else:
             return object.__new__(cls)
 
-<<<<<<< HEAD
-    def __init__(self, values: Any, offsets: Any = None, dtype=None, _ref=None, _device=None):
+    def __init__(
+        self, values: Any, offsets: Any = None, dtype=None, _ref=None, _device=None, _unsafe=False
+    ):
         values, offsets = self._convert_nested_lists(values, offsets)
         if _ref and _ref.values.shape != values.shape:
             values = self._reshape_values(values, _ref.values.shape)
-        self._validate_values_offsets(values, offsets)
-=======
-    def __init__(
-        self, values: Any, offsets: Any = None, dtype=None, _ref=None, _device=None, _unsafe=False
-    ):
+    
         if not _unsafe:
             self._validate_values_offsets(values, offsets)
->>>>>>> c8903ea1
 
         self._values = values
         self._offsets = offsets

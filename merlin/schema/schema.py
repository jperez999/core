#
# Copyright (c) 2022, NVIDIA CORPORATION.
#
# Licensed under the Apache License, Version 2.0 (the "License");
# you may not use this file except in compliance with the License.
# You may obtain a copy of the License at
#
#     http://www.apache.org/licenses/LICENSE-2.0
#
# Unless required by applicable law or agreed to in writing, software
# distributed under the License is distributed on an "AS IS" BASIS,
# WITHOUT WARRANTIES OR CONDITIONS OF ANY KIND, either express or implied.
# See the License for the specific language governing permissions and
# limitations under the License.
#

from dataclasses import InitVar, dataclass, field, replace
from typing import Dict, List, Optional, Text, Tuple, Union

import pandas as pd

import merlin.dtypes as md
from merlin.dtypes import DType
from merlin.dtypes.shape import Shape
from merlin.schema.tags import Tags, TagSet


@dataclass(frozen=True)
class Domain:
    """Describes an integer or float domain.

    Can be partially specified. With any of name, min, max.
    """

    min: Optional[Union[int, float]] = None
    max: Optional[Union[int, float]] = None
    name: Optional[str] = None

    @property
    def is_bounded(self):
        """Returns True of domain has both a lower and upper bound.

        Returns
        -------
        bool
            True if domain has both min and max defined.
        """
        return self.max and self.min


@dataclass(frozen=True)
class ColumnSchema:
    """A schema containing metadata of a dataframe column."""

    name: Text
    tags: Optional[Union[TagSet, List[Union[str, Tags]]]] = field(default_factory=TagSet)
    properties: Optional[Dict] = field(default_factory=dict)
    dtype: Optional[DType] = None
    is_list: Optional[bool] = None
    is_ragged: Optional[bool] = None
    dims: InitVar[Union[Tuple, Shape]] = None

    def __post_init__(self, dims):
        """Standardize tags and dtypes on initialization

        This method works around the inability to set attributes on frozen dataclass
        objects by using object.__setattr__, which bypasses the methods that frozen
        dataclasses lock down. That approach allows to do some normalization on the
        object's attribute values in the post init hook that we otherwise wouldn't
        have a way to implement.

        Raises:
            TypeError: If the provided dtype cannot be cast to a numpy dtype
            ValueError: If the provided shape, value counts, and/or flags are inconsistent
        """
        # Provide defaults and minor conversions for convenience
        object.__setattr__(self, "tags", TagSet(self.tags))

        dtype = md.dtype(self.dtype or md.unknown).without_shape
        object.__setattr__(self, "dtype", dtype)

        # Validate that everything provided is consistent
        value_counts = self.properties.get("value_count", {})
        if self.is_list and self.is_ragged is False:
            if "max" in value_counts and "min" not in value_counts:
                value_counts["min"] = value_counts["max"]
            if "max" not in value_counts and "min" in value_counts:
                value_counts["max"] = value_counts["min"]

        self._validate_shape_info(self.shape, value_counts, self.is_list, self.is_ragged)

        # Pick which source to pull shape info from
        if dims:
            new_shape = Shape(dims)
        elif dtype.shape.dims:
            new_shape = dtype.shape
        elif value_counts:
            new_shape = self._shape_from_counts(Domain(**value_counts))
        elif self.is_list:
            new_shape = self._shape_from_flags(self.is_list)
        else:
            new_shape = Shape()

        # Update the shape and propagate out to flags and value counts
        dtype = dtype.with_shape(new_shape)
        object.__setattr__(self, "dtype", dtype)
        object.__setattr__(self, "is_list", dtype.shape.is_list)
        object.__setattr__(self, "is_ragged", dtype.shape.is_ragged)

        properties = {**self.properties}

        if new_shape.dims is not None and len(new_shape.dims) > 1:
            value_counts = {"min": new_shape.dims[1].min, "max": new_shape.dims[1].max}
            properties = {**properties, **{"value_count": value_counts}}

        object.__setattr__(self, "properties", properties)

    def _shape_from_flags(self, is_list):
        return Shape(((0, None), (0, None))) if is_list else None

    def _shape_from_counts(self, value_count):
        return Shape(((0, None), (value_count.min or 0, value_count.max)))

    @property
    def shape(self):
        return self.dtype.shape

    def with_name(self, name: str) -> "ColumnSchema":
        """Create a copy of this ColumnSchema object with a different column name

        Parameters
        ----------
        name : str
            New column name

        Returns
        -------
        ColumnSchema
            Copied object with new column name

        """
        return replace(self, name=name)

    def with_tags(self, tags: Union[str, Tags]) -> "ColumnSchema":
        """Create a copy of this ColumnSchema object with different column tags

        Parameters
        ----------
        tags : Union[str, Tags]
            New column tags

        Returns
        -------
        ColumnSchema
            Copied object with new column tags

        """
        return replace(self, tags=self.tags.override(tags))  # type: ignore

    def with_properties(self, properties: dict) -> "ColumnSchema":
        """Create a copy of this ColumnSchema object with different column properties

        Parameters
        ----------
        properties : dict
            New column properties

        Returns
        -------
        ColumnSchema
            Copied object with new column properties

        Raises
        ------
        TypeError
            If properties are not a dict

        """
        if not isinstance(properties, dict):
            raise TypeError("ColumnSchema properties must be a dictionary")

        # Using new dictionary to avoid passing old ref to new schema
        new_properties = {**self.properties, **properties}

        value_counts = properties.get("value_count", {})

        if value_counts:
            return replace(
                self,
                properties=new_properties,
                dtype=self.dtype.without_shape,
                is_list=None,
                is_ragged=None,
            )
        else:
            return replace(
                self,
                properties=new_properties,
            )

    def with_dtype(self, dtype, is_list: bool = None, is_ragged: bool = None) -> "ColumnSchema":
        """Create a copy of this ColumnSchema object with different column dtype

        Parameters
        ----------
        dtype : np.dtype
            New column dtype
        is_list: bool :
            Whether rows in this column contain lists.
             (Default value = None)
        is_ragged: bool :
            Whether lists in this column have varying lengths.
             (Default value = None)

        Returns
        -------
        ColumnSchema
            Copied object with new column dtype

        """
        new_dtype = md.dtype(dtype).with_shape(self.shape)

        properties = self.properties.copy()
        if is_list is not None or is_ragged is not None:
            properties.pop("value_count", None)
            new_dtype = new_dtype.without_shape

        return replace(
            self, dtype=new_dtype, properties=properties, is_list=is_list, is_ragged=is_ragged
        )

    def with_shape(self, shape: Union[Tuple, Shape]) -> "ColumnSchema":
        """
        Create a copy of this object with a new shape

        Parameters
        ----------
        shape : Union[Tuple, Shape]
            Object to set as shape, must be either a tuple or Shape.

        Returns
        -------
        ColumnSchema
            A copy of this object containing the provided shape value

        Raises
        ------
        TypeError
            If value is not either a tuple or a Shape
        """
        dims = Shape(shape).as_tuple
        properties = self.properties.copy()
        properties.pop("value_count", None)
        return replace(
            self,
            dims=dims,
            properties=properties,
            is_list=None,
            is_ragged=None,
        )

    @property
    def int_domain(self) -> Optional[Domain]:
        return self._domain() if self.dtype.is_integer else None

    @property
    def float_domain(self) -> Optional[Domain]:
        return self._domain() if self.dtype.is_float else None

    @property
    def value_count(self) -> Optional[Domain]:
        value_count = self.properties.get("value_count")
        return Domain(**value_count) if value_count else None

    def __merge__(self, other):
        col_schema = (
            self.with_name(other.name)
            .with_dtype(other.dtype)
            .with_tags(other.tags)
            .with_properties(other.properties)
            .with_shape(other.shape)
        )
        return col_schema

    def __str__(self) -> str:
        return self.name

    def _domain(self) -> Optional[Domain]:
        """ """
        domain = self.properties.get("domain")
        return Domain(**domain) if domain else None

    def _validate_shape_info(self, shape, value_counts, is_list, is_ragged):
        value_counts = value_counts or {}

        min_count = value_counts.get("min", None)
        max_count = value_counts.get("max", None)
        ragged_counts = min_count != max_count

        if shape and shape.dims is not None:
            if is_ragged is not None and shape.is_ragged != is_ragged:
                raise ValueError(
                    f"Provided value of `is_ragged={is_ragged}` "
                    f"is inconsistent with shape `{shape}`."
                )
            elif is_list is not None and shape.is_list != is_list:
                raise ValueError(
                    f"Provided value of `is_list={is_list}` "
                    f"is inconsistent with shape `{shape}`."
                )

        if value_counts and shape and shape.dims is not None:
            if (min_count and min_count != shape.dims[1].min) or (
                max_count and max_count != shape.dims[1].max
            ):
                raise ValueError(
                    f"Provided value counts `{value_counts}` "
                    f"are inconsistent with shape `{shape}`."
                )

        if is_list is False and is_ragged is True:
            raise ValueError(
                "Columns with `is_list=False` can't set `is_ragged=True`, "
                "since non-list columns can't be ragged."
            )

        if value_counts and is_ragged is not None and is_ragged != ragged_counts:
            raise ValueError(
                f"Provided value of `is_ragged={is_ragged}` "
                f"is inconsistent with value counts `{value_counts}`."
            )

        # TODO: Enable this validation once we've removed these cases
        #       from downstream Merlin libraries
        # if (
        #     not value_counts
        #     and not (shape and shape.dims)
        #     and is_list is True
        #     and is_ragged is False
        # ):
        #     raise ValueError(
        #         "Can't determine a shape for this column from "
        #         "`is_list=True` and `is_ragged=False` without value counts. "
        #     )


class Schema:
    """A collection of column schemas for a dataset."""

    def __init__(self, column_schemas=None):
        column_schemas = column_schemas or {}

        if isinstance(column_schemas, dict):
            self.column_schemas = column_schemas
        elif isinstance(column_schemas, (list, tuple)):
            self.column_schemas = {}
            for column_schema in column_schemas:
                if isinstance(column_schema, str):
                    column_schema = ColumnSchema(column_schema)
                self.column_schemas[column_schema.name] = column_schema
        else:
            raise TypeError("The `column_schemas` parameter must be a list or dict.")

    @property
    def column_names(self):
        return list(self.column_schemas.keys())

    def select(self, selector) -> "Schema":
        """Select matching columns from this Schema object using a ColumnSelector

        Parameters
        ----------
        selector : ColumnSelector
            Selector that describes which columns match

        Returns
        -------
        Schema
            New object containing only the ColumnSchemas of selected columns

        """
        if selector is not None:
            if selector.all:
                return self

            schema = Schema()
            if selector.names:
                schema += self.select_by_name(selector.names)
            if selector.tags:
                schema += self.select_by_tag(selector.tags)
            return schema
        return self

    def apply(self, selector) -> "Schema":
        return self.select(selector)

    def excluding(self, selector) -> "Schema":
        """Select non-matching columns from this Schema object using a ColumnSelector

        Parameters
        ----------
        selector : ColumnSelector
            Selector that describes which columns match

        Returns
        -------
        Schema
            New object containing only the ColumnSchemas of selected columns

        """
        schema = self
        if selector is not None:
            if selector.all:
                return Schema()
            if selector.names:
                schema = schema.excluding_by_name(selector.names)
            if selector.tags:
                schema = schema.excluding_by_tag(selector.tags)

        return schema

    def apply_inverse(self, selector) -> "Schema":
        return self.excluding(selector)

    def select_by_tag(
<<<<<<< HEAD
        self, tags: Union[Union[str, Tags], List[Union[str, Tags]], TagSet]
    ) -> "Schema":
        """Select matching columns from this Schema object using a list of tags
=======
        self,
        tags: Union[Union[str, Tags], List[Union[str, Tags]]],
        pred_fn=None,
    ) -> "Schema":
        """Select columns from this Schema that match ANY of the supplied tags.
>>>>>>> 45617769

        Parameters
        ----------
        tags : List[Union[str, Tags]] :
            List of tags that describes which columns match
        pred_fn : `any` or `all`
            Predicate function that decides if the column should be selected.
            Receives iterable of bool values indicating whether each
            of the provided tags is present on a column schema.
            Returning True selects this column, False will not return that column.

        Returns
        -------
        Schema
            New object containing only the ColumnSchemas of selected columns

        """
<<<<<<< HEAD
        if isinstance(tags, tuple):
            tags = list(tags)
        if not isinstance(tags, list):
=======
        pred_fn = pred_fn or any

        if not isinstance(tags, (list, tuple)):
>>>>>>> 45617769
            tags = [tags]
        tags = TagSet(tags)

        selected_schemas = {}

        normalized_tags = [
            Tags._value2member_map_.get(tag.lower(), tag) if isinstance(tag, str) else tag
            for tag in tags
        ]

        for _, column_schema in self.column_schemas.items():
            if pred_fn(x in column_schema.tags for x in normalized_tags):
                selected_schemas[column_schema.name] = column_schema

        return Schema(selected_schemas)

    def excluding_by_tag(self, tags) -> "Schema":
        if not isinstance(tags, (list, tuple)):
            tags = [tags]

        selected_schemas = {}

        for column_schema in self.column_schemas.values():
            if not any(x in column_schema.tags for x in tags):
                selected_schemas[column_schema.name] = column_schema

        return Schema(selected_schemas)

    def remove_by_tag(self, tags) -> "Schema":
        return self.excluding_by_tag(tags)

    def select_by_name(self, names: List[str]) -> "Schema":
        """Select matching columns from this Schema object using a list of column names

        Parameters
        ----------
        names: List[str] :
            List of column names that describes which columns match

        Returns
        -------
        Schema
            New object containing only the ColumnSchemas of selected columns

        """
        if isinstance(names, str):
            names = [names]

        selected_schemas = {
            key: self.column_schemas[key] for key in names if self.column_schemas.get(key, None)
        }
        return Schema(selected_schemas)

    def excluding_by_name(self, col_names: List[str]):
        """Remove columns from this Schema object by name

        Parameters
        ----------
        col_names : List[str]
            Names of the column to remove

        Returns
        -------
        Schema
            New Schema object after the columns are removed

        """
        return Schema(
            [
                col_schema
                for col_name, col_schema in self.column_schemas.items()
                if col_name not in col_names
            ]
        )

    def remove_col(self, col_name: str) -> "Schema":
        """Remove a column from this Schema object by name

        Parameters
        ----------
        col_name : str
            Name of the column to remove

        Returns
        -------
        Schema
            This Schema object after the column is removed

        """
        return self.excluding_by_name([col_name])

    def without(self, col_names: List[str]) -> "Schema":
        return self.excluding_by_name(col_names)

    def get(self, col_name: str, default: ColumnSchema = None) -> ColumnSchema:
        """Get a ColumnSchema by name

        Parameters
        ----------
        col_name : str
            Name of the column to get
        default: ColumnSchema :
            Default value to return if column is not found.
             (Default value = None)

        Returns
        -------
        ColumnSchema
            Retrieved column schema (or default value, if not found)

        """
        return self.column_schemas.get(col_name, default)

    @property
    def first(self) -> ColumnSchema:
        """
        Returns the first ColumnSchema in the Schema. Useful for cases where you select down
        to a single column via select_by_name or select_by_tag, and just want the value

        Returns
        -------
        ColumnSchema
            The first column schema present in this Schema object

        Raises
        ------
        ValueError
            If this Schema object contains no column schemas
        """
        if not self.column_schemas:
            raise ValueError("There are no columns in this schema to call .first on")

        return next(iter(self.column_schemas.values()))

    def __getitem__(self, column_name):
        if isinstance(column_name, str):
            return self.column_schemas[column_name]
        elif isinstance(column_name, (list, tuple)):
            return Schema([self.column_schemas[col_name] for col_name in column_name])

    def __setitem__(self, column_name, column_schema):
        self.column_schemas[column_name] = column_schema

    def __iter__(self):
        return iter(self.column_schemas.values())

    def __len__(self):
        return len(self.column_schemas)

    def __repr__(self):
        return str([col_schema.__dict__ for col_schema in self.column_schemas.values()])

    def _repr_html_(self):
        # Repr for Jupyter Notebook
        return self.to_pandas()._repr_html_()

    def to_pandas(self) -> pd.DataFrame:
        """Convert this Schema object to a pandas DataFrame

        Returns
        -------
        pd.DataFrame
            DataFrame containing the column schemas in this Schema object

        """
        props = [c.__dict__ for c in self.column_schemas.values()]

        return pd.json_normalize(props)

    def __eq__(self, other):
        if not isinstance(other, Schema) or len(self.column_schemas) != len(other.column_schemas):
            return False
        return self.column_schemas == other.column_schemas

    def __add__(self, other):
        if other is None:
            return self
        if not isinstance(other, Schema):
            raise TypeError(f"unsupported operand type(s) for +: 'Schema' and {type(other)}")

        col_schemas = []

        # must account for same columns in both schemas,
        # use the one with more information for each field
        keys_self_not_other = [
            col_name for col_name in self.column_names if col_name not in other.column_names
        ]

        for key in keys_self_not_other:
            col_schemas.append(self.column_schemas[key])

        for col_name, other_schema in other.column_schemas.items():
            if col_name in self.column_schemas:
                # check which one
                self_schema = self.column_schemas[col_name]
                col_schemas.append(self_schema.__merge__(other_schema))
            else:
                col_schemas.append(other_schema)

        return Schema(col_schemas)

    def __radd__(self, other):
        return self.__add__(other)

    def __sub__(self, other):
        if other is None:
            return self

        if not isinstance(other, Schema):
            raise TypeError(f"unsupported operand type(s) for -: 'Schema' and {type(other)}")

        result = self.copy()

        for key in other.column_schemas.keys():
            if key in self.column_schemas.keys():
                result.column_schemas.pop(key, None)

        return result

    def copy(self) -> "Schema":
        """Return a copy of the schema"""
        return Schema({**self.column_schemas})<|MERGE_RESOLUTION|>--- conflicted
+++ resolved
@@ -423,17 +423,11 @@
         return self.excluding(selector)
 
     def select_by_tag(
-<<<<<<< HEAD
-        self, tags: Union[Union[str, Tags], List[Union[str, Tags]], TagSet]
-    ) -> "Schema":
-        """Select matching columns from this Schema object using a list of tags
-=======
         self,
-        tags: Union[Union[str, Tags], List[Union[str, Tags]]],
+        tags: Union[Union[str, Tags], List[Union[str, Tags]], TagSet],
         pred_fn=None,
     ) -> "Schema":
         """Select columns from this Schema that match ANY of the supplied tags.
->>>>>>> 45617769
 
         Parameters
         ----------
@@ -451,15 +445,9 @@
             New object containing only the ColumnSchemas of selected columns
 
         """
-<<<<<<< HEAD
-        if isinstance(tags, tuple):
-            tags = list(tags)
-        if not isinstance(tags, list):
-=======
         pred_fn = pred_fn or any
 
         if not isinstance(tags, (list, tuple)):
->>>>>>> 45617769
             tags = [tags]
         tags = TagSet(tags)
 
